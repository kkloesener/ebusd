/*
 * Copyright (C) John Baier 2014 <ebusd@johnm.de>
 *
 * This file is part of ebusd.
 *
 * ebusd is free software: you can redistribute it and/or modify
 * it under the terms of the GNU General Public License as published by
 * the Free Software Foundation, either version 3 of the License, or
 * (at your option) any later version.
 *
 * ebusd is distributed in the hope that it will be useful,
 * but WITHOUT ANY WARRANTY; without even the implied warranty of
 * MERCHANTABILITY or FITNESS FOR A PARTICULAR PURPOSE. See the
 * GNU General Public License for more details.
 *
 * You should have received a copy of the GNU General Public License
 * along with ebusd. If not, see http://www.gnu.org/licenses/.
 */

#ifndef LIBEBUS_MESSAGE_H_
#define LIBEBUS_MESSAGE_H_

#include "data.h"
#include "result.h"
#include "symbol.h"
#include <string>
#include <vector>
#include <deque>
#include <map>

/** \file message.h */

using namespace std;

class MessageMap;

/**
 * @brief Defines parameters of a message sent or received on the bus.
 */
class Message
{
	friend class MessageMap;
public:

	/**
	 * @brief Construct a new instance.
	 * @param clazz the optional device class.
	 * @param name the message name (unique within the same class and type).
	 * @param isSet whether this is a set message.
	 * @param isPassive true if message can only be initiated by a participant other than us,
	 * false if message can be initiated by any participant.
	 * @param comment the comment.
	 * @param srcAddress the source address, or @a SYN for any (only relevant if passive).
	 * @param dstAddress the destination address, or @a SYN for any (set later).
	 * @param id the primary, secondary, and optional further ID bytes.
	 * @param data the @a DataField for encoding/decoding the message.
	 * @param pollPriority the priority for polling, or 0 for no polling at all.
	 */
	Message(const string clazz, const string name, const bool isSet,
			const bool isPassive, const string comment,
			const unsigned char srcAddress, const unsigned char dstAddress,
			const vector<unsigned char> id, DataField* data,
			const unsigned int pollPriority);

	/**
	 * @brief Construct a new temporary instance.
	 * @param isSet whether this is a set message.
	 * @param isPassive true if message can only be initiated by a participant other than us,
	 * false if message can be initiated by any participant.
	 * @param pb the primary ID byte.
	 * @param sb the secondary ID byte.
	 * @param data the @a DataField for encoding/decoding the message.
	 */
	Message(const bool isSet, const bool isPassive,
			const unsigned char pb, const unsigned char sb,
			DataField* data);

	/**
	 * @brief Destructor.
	 */
	virtual ~Message() { delete m_data; }

	/**
	 * @brief Factory method for creating a new instance.
	 * @param it the iterator to traverse for the definition parts.
	 * @param end the iterator pointing to the end of the definition parts.
	 * @param defaultsRows a @a vector with rows containing defaults, or NULL.
	 * @param templates the @a DataFieldTemplates to be referenced by name, or NULL.
	 * @param returnValue the variable in which to store the created instance.
	 * @return @a RESULT_OK on success, or an error code.
	 * Note: the caller needs to free the created instance.
	 */
	static result_t create(vector<string>::iterator& it, const vector<string>::iterator end,
			vector< vector<string> >* defaultsRows,
			DataFieldTemplates* templates, Message*& returnValue);

	/**
	 * @brief Get the optional device class.
	 * @return the optional device class.
	 */
	string getClass() const { return m_class; }

	/**
	 * @brief Get the message name (unique within the same class and type).
	 * @return the message name (unique within the same class and type).
	 */
	string getName() const { return m_name; }

	/**
	 * @brief Get whether this is a set message.
	 * @return whether this is a set message.
	 */
	bool isSet() const { return m_isSet; }

	/**
	 * @brief Get whether message can be initiated only by a participant other than us.
	 * @return true if message can only be initiated by a participant other than us,
	 * false if message can be initiated by any participant.
	 */
	bool isPassive() const { return m_isPassive; }

	/**
	 * @brief Get the comment.
	 * @return the comment.
	 */
	string getComment() const { return m_comment; }

	/**
	 * @brief Get the source address.
	 * @return the source address, or @a SYN for any.
	 */
	unsigned char getSrcAddress() const { return m_srcAddress; }

	/**
	 * @brief Get the destination address.
	 * @return the destination address, or @a SYN for any.
	 */
	unsigned char getDstAddress() const { return m_dstAddress; }

	/**
	 * @brief Get the command ID bytes.
	 * @return the primary, secondary, and optionally further command ID bytes.
	 */
	vector<unsigned char> getId() const { return m_id; }

	/**
	 * @brief Return the key for storing in @a MessageSet.
	 * @return the key for storing in @a MessageSet.
	 */
	unsigned long long getKey() { return m_key; }

	/**
	 * @brief Get the polling priority, or 0 for no polling at all.
	 * @return the polling priority, or 0 for no polling at all.
	 */
	unsigned char getPollPriority() const { return m_pollPriority; }

	/**
	 * @brief Prepare the master @a SymbolString for sending a query or command to the bus.
	 * @param srcAddress the source address to set.
	 * @param masterData the master data @a SymbolString for writing symbols to.
	 * @param input the @a istringstream to parse the formatted value(s) from.
	 * @param separator the separator character between multiple fields.
	 * @param dstAddress the destination address to set, or @a SYN to keep the address defined during construction.
	 * @return @a RESULT_OK on success, or an error code.
	 */
	result_t prepareMaster(const unsigned char srcAddress, SymbolString& masterData,
			istringstream& input, char separator=UI_FIELD_SEPARATOR,
			const unsigned char dstAddress=SYN);

	/**
	 * @brief Prepare the slave @a SymbolString for sending an answer to the bus.
	 * @param slaveData the slave data @a SymbolString for writing symbols to.
	 * @return @a RESULT_OK on success, or an error code.
	 */
	result_t prepareSlave(SymbolString& slaveData);

	/**
	 * @brief Decode a received message.
	 * @param partType the @a PartType of the data.
	 * @param data the unescaped data @a SymbolString for reading binary data.
	 * @param output the @a ostringstream to append the formatted value to.
	 * @param leadingSeparator whether to prepend a separator before the formatted value.
	 * @param verbose whether to prepend the name, append the unit (if present), and append
	 * the comment in square brackets (if present).
	 * @param filterName the optional name of a field to limit the output to.
	 * @param separator the separator character between multiple fields.
	 * @return @a RESULT_OK on success, or an error code.
	 */
	result_t decode(const PartType partType, SymbolString& data,
			ostringstream& output, bool leadingSeparator=false,
			bool verbose=false, const char* filterName=NULL,
			char separator=UI_FIELD_SEPARATOR);

	/**
	 * @brief Get the last decoded value.
	 * @return the last decoded value, or the empty string if it was not successful.
	 */
	string getLastValue() { return m_lastValue; }

	/**
	 * @brief Get the time when @a m_lastValue was updated.
	 * @return the time when @a m_lastValue was updated, or 0 if this message was not decoded yet.
	 */
	time_t getLastUpdateTime() { return m_lastUpdateTime; }

	/**
	 * @brief Get the time when this message was last polled for.
	 * @return the time when this message was last polled for, or 0 for never.
	 */
	time_t getLastPollTime() { return m_lastPollTime; }

	/**
	 * @brief Return whether this @a Message needs to be polled before the other one.
	 * @param other the other @a Message to compare with.
	 * @return true if this @a Message needs to be polled before the other one.
	 */
	bool isLessPollWeight(Message* other);

private:

	/** the optional device class. */
	const string m_class;

	/** the message name (unique within the same class and type). */
	const string m_name;

	/** whether this is a set message. */
	const bool m_isSet;

	/** true if message can only be initiated by a participant other than us,
	 * false if message can be initiated by any participant. */
	const bool m_isPassive;

	/** the comment. */
	const string m_comment;

	/** the source address, or @a SYN for any (only relevant if passive). */
	const unsigned char m_srcAddress;

	/** the destination address. */
	const unsigned char m_dstAddress;

	/** the primary, secondary, and optionally further command ID bytes. */
	vector<unsigned char> m_id;

	/** the key for storing in @a MessageSet. */
	unsigned long long m_key;

	/** the @a DataField for encoding/decoding the message. */
	DataField* m_data;

	/** the priority for polling, or 0 for no polling at all. */
	const unsigned char m_pollPriority;

	/** the last decoded value. */
	string m_lastValue;

	/** the system time when @a m_lastValue was updated, 0 for never. */
	time_t m_lastUpdateTime;

	/** the number of times this messages was already polled for. */
	unsigned int m_pollCount;

	/** the system time when this message was last polled for, 0 for never. */
	time_t m_lastPollTime;

};


/**
 * @brief A function that compares the weighted poll priority of two @a Message instances.
 */
struct compareMessagePriority : binary_function <Message*,Message*,bool> {
	/**
	 * @brief Compare the weighted poll priority of the two @a Message instances.
	 * @param x the first @a Message.
	 * @param y the second @a Message.
	 * @return whether @a x is bigger than or equal to @a y with regard to their weighted poll priority.
	 */
	bool operator() (Message* x, Message* y) const { return x->isLessPollWeight(y) == false; };
};


/**
 * @brief Holds a map of all known @a Message instances.
 */
class MessageMap : public FileReader<DataFieldTemplates*>
{
public:

	/**
	 * @brief Construct a new instance.
	 */
	MessageMap() : FileReader<DataFieldTemplates*>::FileReader(true), m_minIdLength(4), m_maxIdLength(0), m_messageCount(0) {}
<<<<<<< HEAD
=======

>>>>>>> 55be6ddf
	/**
	 * @brief Destructor.
	 */
	virtual ~MessageMap() { clear(); }

	/**
	 * @brief Add a @a Message instance to this set.
	 * @param message the @a Message instance to add.
	 * @return @a RESULT_OK on success, or an error code.
	 * Note: the caller may not free the added instance on success.
	 */
	result_t add(Message* message);
	// @copydoc

	virtual result_t addFromFile(vector<string>& row, DataFieldTemplates* arg,  vector< vector<string> >* defaults, const string& filename, unsigned int lineNo);
	/**
	 * @brief Find the @a Message instance for the specified class and name.
	 * @param clazz the optional device class.
	 * @param name the message name.
	 * @param isSet whether this is a set message.
	 * @param isPassive whether this is a passive message.
	 * @return the @a Message instance, or NULL.
	 * Note: the caller may not free the returned instance.
	 */
	Message* find(const string& clazz, const string& name, const bool isSet, const bool isPassive=false);

	/**
	 * @brief Find all active get @a Message instances for the specified class and name.
	 * @param clazz the device class, or empty for any.
	 * @param name the message name, or empty for any.
	 * @param pb the primary ID byte, or -1 for any.
	 * @return the found @a Message instances.
	 * Note: the caller may not free the returned instances.
	 */
	deque<Message*> findAll(const string& clazz, const string& name, const short pb);

	/**
	 * @brief Find the @a Message instance for the specified master data.
	 * @param master the master @a SymbolString for identifying the @a Message.
	 * @return the @a Message instance, or NULL.
	 * Note: the caller may not free the returned instance.
	 */
	Message* find(SymbolString& master);

	/**
	 * @brief Removes all @a Message instances.
	 */
	void clear();

	/**
	 * @brief Get the number of stored @a Message instances.
	 * @param passiveOnly true to count only passive messages, false to count all messages.
	 * @return the the number of stored @a Message instances.
	 */
	int size(const bool passiveOnly=false) { return passiveOnly ? m_passiveMessagesByKey.size() : m_messageCount; }

	/**
	 * @brief Get the number of stored @a Message instances with a poll priority.
	 * @return the the number of stored @a Message instances with a poll priority.
	 */
	int sizePoll() { return m_pollMessages.size(); }

	/**
	 * @brief Get the next @a Message to poll.
	 * @return the next @a Message to poll, or NULL.
	 * Note: the caller may not free the returned instance.
	 */
	Message* getNextPoll();

private:

	/** the minimum ID length used by any of the known @a Message instances. */
	unsigned char m_minIdLength;

	/** the maximum ID length used by any of the known @a Message instances. */
	unsigned char m_maxIdLength;

	/** the number of distinct @a Message instances stored in @a m_messagesByName. */
	int m_messageCount;

	/** the known @a Message instances by class and name. */
	map<string, Message*> m_messagesByName;

	/** the known passive @a Message instances by key. */
	map<unsigned long long, Message*> m_passiveMessagesByKey;

	/** the known @a Message instances to poll, by priority. */
	priority_queue<Message*, vector<Message*>, compareMessagePriority> m_pollMessages;

};

#endif // LIBEBUS_MESSAGE_H_<|MERGE_RESOLUTION|>--- conflicted
+++ resolved
@@ -293,10 +293,7 @@
 	 * @brief Construct a new instance.
 	 */
 	MessageMap() : FileReader<DataFieldTemplates*>::FileReader(true), m_minIdLength(4), m_maxIdLength(0), m_messageCount(0) {}
-<<<<<<< HEAD
-=======
-
->>>>>>> 55be6ddf
+
 	/**
 	 * @brief Destructor.
 	 */
@@ -309,9 +306,10 @@
 	 * Note: the caller may not free the added instance on success.
 	 */
 	result_t add(Message* message);
+
 	// @copydoc
-
 	virtual result_t addFromFile(vector<string>& row, DataFieldTemplates* arg,  vector< vector<string> >* defaults, const string& filename, unsigned int lineNo);
+
 	/**
 	 * @brief Find the @a Message instance for the specified class and name.
 	 * @param clazz the optional device class.
